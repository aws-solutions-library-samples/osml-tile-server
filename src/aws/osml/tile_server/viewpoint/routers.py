#  Copyright 2023 Amazon.com, Inc. or its affiliates.

import inspect
import io
import logging
import shutil
from datetime import UTC, datetime, timedelta
from pathlib import Path
from secrets import token_hex
from typing import Any, Dict

import dateutil.parser
from boto3.resources.base import ServiceResource
from cryptography.fernet import Fernet
from fastapi import APIRouter, HTTPException, Query, Response
from fastapi_versioning import version
from osgeo import gdal, gdalconst
from starlette.responses import StreamingResponse

from aws.osml.gdal import GDALCompressionOptions, GDALImageFormats, RangeAdjustmentType, load_gdal_dataset
from aws.osml.photogrammetry.coordinates import ImageCoordinate
from aws.osml.tile_server.utils import get_media_type, get_tile_factory_pool, perform_gdal_translation

from .database import ViewpointStatusTable
from .models import (
    ViewpointApiNames,
    ViewpointListResponse,
    ViewpointModel,
    ViewpointRequest,
    ViewpointStatus,
    ViewpointUpdate,
)
from .queue import ViewpointRequestQueue


class ViewpointRouter:
    """
    A class used to represent the ViewpointRouter.
    """

    def __init__(
        self,
        viewpoint_database: ViewpointStatusTable,
        viewpoint_queue: ViewpointRequestQueue,
        aws_s3: ServiceResource,
        encryptor: Fernet,
    ) -> None:
        """
        The `ViewpointRouter` class is responsible for handling API endpoints related to viewpoints.

        :param viewpoint_database: Instance of the ViewpointStatusTable class representing the viewpoint database.
        :param viewpoint_queue: Instance of the ViewpointRequestQueue class representing the viewpoint request queue.
        :param aws_s3: Instance of the ServiceResource class representing the AWS S3 service.

        :return: None
        """
        self.viewpoint_database = viewpoint_database
        self.viewpoint_queue = viewpoint_queue
        self.s3 = aws_s3
        self.encryptor = encryptor
        self.logger = logging.getLogger("uvicorn")

    @property
    def router(self):
        """
        Initializes a new instance of the ViewpointRouter class.

        :return: None
        """
        api_router = APIRouter(
            prefix="/viewpoints",
            tags=["viewpoints"],
            dependencies=[],
            responses={404: {"description": "Not found!"}},
        )

        @api_router.get("/")
        @version(1, 0)
        def list_viewpoints(max_results: int | None = None, next_token: str | None = None) -> ViewpointListResponse:
            """
            Get a list of viewpoints in the database.

            :param max_results: Optional max number of viewpoints requested
            :param next_token: Optional token to begin a query from provided by the previous query response.
            :return: List of viewpoints with details from the table.
            """
            current_function_name = inspect.stack()[0].function
            current_route = [route for route in api_router.routes if route.name == current_function_name][0]
            current_endpoint = current_route.endpoint
            endpoint_major_version, endpoint_minor_version = getattr(current_endpoint, "_api_version", (0, 0))
            endpoint_version = f"{endpoint_major_version}.{endpoint_minor_version}"

            if next_token:
                try:
                    decrypted_token = self.encryptor.decrypt(next_token.encode("utf-8")).decode("utf-8")
                    decrypted_next_token, expiration_iso, decrypted_endpoint_version = decrypted_token.split("|")
                    expiration_dt = dateutil.parser.isoparse(expiration_iso)
                    now = datetime.now(UTC)
                except Exception as err:
                    raise HTTPException(status_code=400, detail=f"Invalid next_token. {err}")
                if expiration_dt < now:
                    raise HTTPException(status_code=400, detail="next_token expired. Please submit a new request.")
                if decrypted_endpoint_version != endpoint_version:
                    raise HTTPException(
                        status_code=400,
                        detail="next_token is not compatible with this endpoint version. Please submit a new request.",
                    )
            else:
                decrypted_next_token = None

            results = self.viewpoint_database.get_viewpoints(max_results, decrypted_next_token)
            if results.next_token:
                expiration = datetime.now(UTC) + timedelta(days=1)
                token_string = f"{results.next_token}|{expiration.isoformat()}|{endpoint_version}"
                encrypted_token = self.encryptor.encrypt(token_string.encode("utf-8")).decode("utf-8")
                results.next_token = encrypted_token
            return results

        @api_router.post("/", status_code=201)
        def create_viewpoint(viewpoint_request: ViewpointRequest) -> Dict[str, Any]:
            """
            Create a viewpoint item, then copy the imagery file from S3 to EFS, then create a item into the database.

<<<<<<< HEAD
            :param viewpoint_request: Client's request which contains name, file source, and range type.
            TODO
                - utilize efs service
=======
            :param viewpoint_request: client's request which contains name, file source, and range type
>>>>>>> acdb9aa9

            :return: Status associated with the request to create the viewpoint in the table.
            """
            # Create unique viewpoint_id
            viewpoint_id = token_hex(16)

            # These will be stored in ddb
            new_viewpoint_request = ViewpointModel(
                viewpoint_id=viewpoint_id,
                viewpoint_name=viewpoint_request.viewpoint_name,
                bucket_name=viewpoint_request.bucket_name,
                object_key=viewpoint_request.object_key,
                tile_size=viewpoint_request.tile_size,
                range_adjustment=viewpoint_request.range_adjustment,
                viewpoint_status=ViewpointStatus.REQUESTED,
                local_object_path=None,
                error_message=None,
                expire_time=None,
            )

            # Place this request into SQS, then the worker will pick up in order to
            # download the image from S3 to Local (TODO rename to EFS once implemented)
            self.viewpoint_queue.send_request(new_viewpoint_request.model_dump())

            return self.viewpoint_database.create_viewpoint(new_viewpoint_request)

        @api_router.delete("/{viewpoint_id}")
        def delete_viewpoint(viewpoint_id: str) -> ViewpointModel:
            """
            Remove the file from the EFS and update the database to indicate that it has been deleted.

            :param viewpoint_id: Unique viewpoint id to get from the table.

            :return ViewpointModel: Updated viewpoint item details from the table.
            """
            viewpoint_item = self.viewpoint_database.get_viewpoint(viewpoint_id)

            self._validate_viewpoint_status(viewpoint_item.viewpoint_status, ViewpointApiNames.UPDATE)

            if viewpoint_item:
                shutil.rmtree(Path(viewpoint_item.local_object_path).parent, ignore_errors=True)

            viewpoint_item.viewpoint_status = ViewpointStatus.DELETED
            viewpoint_item.local_object_path = None
            time_now = datetime.utcnow()
            expire_time = time_now + timedelta(1)
            viewpoint_item.expire_time = int(expire_time.timestamp())

            return self.viewpoint_database.update_viewpoint(viewpoint_item)

        @api_router.put("/", status_code=201)
        def update_viewpoint(viewpoint_request: ViewpointUpdate) -> ViewpointModel:
            """
            Update the viewpoint item in DynamoDB based on the given viewpoint_id.

            :param viewpoint_request: Client's request, which contains name, file source, and range type.

            :return: Updated viewpoint item details from the table.
            """
            viewpoint_item = self.viewpoint_database.get_viewpoint(viewpoint_request.viewpoint_id)

            self._validate_viewpoint_status(viewpoint_item.viewpoint_status, ViewpointApiNames.UPDATE)

            viewpoint_item.viewpoint_name = viewpoint_request.viewpoint_name
            viewpoint_item.tile_size = viewpoint_request.tile_size
            viewpoint_item.range_adjustment = viewpoint_request.range_adjustment

            return self.viewpoint_database.update_viewpoint(viewpoint_item)

        @api_router.get("/{viewpoint_id}")
        def describe_viewpoint(viewpoint_id: str) -> ViewpointModel:
            """
            Get viewpoint details based on provided viewpoint id.

            :param viewpoint_id: Unique viewpoint id to get from the table.

            :return: Details from the viewpoint item in the table.
            """
            viewpoint_item = self.viewpoint_database.get_viewpoint(viewpoint_id)
            return viewpoint_item

        @api_router.get("/{viewpoint_id}/metadata")
        def get_metadata(viewpoint_id: str) -> Dict[str, Any]:
            """
            Get viewpoint metadata based on provided viewpoint id.

            :param viewpoint_id: Unique viewpoint id to get from the table.

            :return: Viewpoint metadata associated with the viewpoint item from the table.
            """
            viewpoint_item = self.viewpoint_database.get_viewpoint(viewpoint_id)

            self._validate_viewpoint_status(viewpoint_item.viewpoint_status, ViewpointApiNames.METADATA)

            viewpoint_path = viewpoint_item.local_object_path

            ds, sm = load_gdal_dataset(viewpoint_path)
            metadata = ds.GetMetadata()

            if not metadata:
                raise HTTPException(status_code=200, detail="The metadata is empty!")

            return {"metadata": metadata}

        @api_router.get("/{viewpoint_id}/bounds")
        def get_bounds(viewpoint_id: str) -> Dict[str, Any]:
            """
            Get viewpoint bounds based on provided viewpoint id.

            :param viewpoint_id: Unique viewpoint id to get from the table.

            :return: Viewpoint bounds for the given table item.
            """
            viewpoint_item = self.viewpoint_database.get_viewpoint(viewpoint_id)

            self._validate_viewpoint_status(viewpoint_item.viewpoint_status, ViewpointApiNames.BOUNDS)

            viewpoint_path = viewpoint_item.local_object_path

            ds, sm = load_gdal_dataset(viewpoint_path)
            width = ds.RasterXSize
            height = ds.RasterYSize

            world_coordinates = []
            for coordinates in [[0, 0], [0, height], [width, height], [width / 2, height / 2]]:
                world_coordinates.append(sm.image_to_world(ImageCoordinate(coordinates)).to_dms_string())

            return {"bounds": world_coordinates}

        @api_router.get("/{viewpoint_id}/info")
        def get_info(viewpoint_id: str) -> Dict[str, Any]:
            """
            Get viewpoint info based on provided viewpoint id.

            :param viewpoint_id: Unique viewpoint id to get from the table.

            :return: Viewpoint info associated with the given id.
            """
            viewpoint_item = self.viewpoint_database.get_viewpoint(viewpoint_id)

            self._validate_viewpoint_status(viewpoint_item.viewpoint_status, ViewpointApiNames.INFO)

            viewpoint_path = viewpoint_item.local_object_path

            ds, sm = load_gdal_dataset(viewpoint_path)
            width = ds.RasterXSize
            height = ds.RasterYSize

            world_coordinates = []
            for coordinates in [[0, 0], [0, height], [width, height], [width / 2, height / 2]]:
                world_coordinates.append(sm.image_to_world(ImageCoordinate(coordinates)).to_dms_string())

            # TODO get geoJson feature that has a polygon geometry using the world coordinates above

            return {"features": None}

        @api_router.get("/{viewpoint_id}/statistics")
        def get_statistics(viewpoint_id: str) -> Dict[str, Any]:
            """
            Get viewpoint statistics based on provided viewpoint id.

            :param viewpoint_id: Unique viewpoint id to get from the table.

            :return: Viewpoint statistics associated with the id.
            """
            viewpoint_item = self.viewpoint_database.get_viewpoint(viewpoint_id)

            self._validate_viewpoint_status(viewpoint_item.viewpoint_status, ViewpointApiNames.STATISTICS)

            viewpoint_path = viewpoint_item.local_object_path

            try:
                gdal_options = gdal.InfoOptions(format="json", showMetadata=False)
                gdal_info = gdal.Info(viewpoint_path, options=gdal_options)
            except Exception as err:
                raise HTTPException(status_code=400, detail=f"Failed to fetch statistics of an image. {err}")

            return {"image_statistics": gdal_info}

        @api_router.get("/{viewpoint_id}/preview.{img_format}")
        def get_preview(
            viewpoint_id: str,
            img_format: GDALImageFormats = Path(GDALImageFormats.PNG, description="Output image type."),
            max_size: int = 1024,
            width: int = 0,
            height: int = 0,
            compression: GDALCompressionOptions = Query(
                GDALCompressionOptions.NONE, description="Compression Algorithm for image."
            ),
        ) -> Response:
            """
            Get preview of viewpoint in the requested format
            :param viewpoint_id: Unique viewpoint id to get from the table.
            :param img_format: The Desired format for preview output, valid options are defined by GDALImageFormats.
            :param max_size: Max size of the preview image, defaults to 1024 pixels.
            :param width: Preview width in pixels that supersedes scale if > 0.
            :param height: Preview height in pixels that supersedes scale if > 0.
            :param compression: GDAL image compression format to use.

            :return: StreamingResponse of preview binary with the appropriate mime type based on the img_format
            """
            viewpoint_item = self.viewpoint_database.get_viewpoint(viewpoint_id)
            self._validate_viewpoint_status(viewpoint_item.viewpoint_status, ViewpointApiNames.PREVIEW)

            output_type = None
            if viewpoint_item.range_adjustment is not RangeAdjustmentType.NONE:
                output_type = gdalconst.GDT_Byte

            tile_factory_pool = get_tile_factory_pool(
                img_format, compression, viewpoint_item.local_object_path, output_type, viewpoint_item.range_adjustment
            )
            with tile_factory_pool.checkout_in_context() as tile_factory:
                preview_options = tile_factory.default_gdal_translate_kwargs.copy()

                if tile_factory.raster_dataset.RasterXSize >= tile_factory.raster_dataset.RasterYSize:
                    preview_options["width"] = max_size
                else:
                    preview_options["height"] = max_size

                if width > 0:
                    preview_options["width"] = width
                if height > 0:
                    preview_options["height"] = height

                preview_bytes = perform_gdal_translation(tile_factory.raster_dataset, preview_options)
                return StreamingResponse(io.BytesIO(preview_bytes), media_type=get_media_type(img_format), status_code=200)

        @api_router.get("/{viewpoint_id}/tiles/{z}/{x}/{y}.{tile_format}")
        def get_tile(
            viewpoint_id: str,
            z: int,
            x: int,
            y: int,
            tile_format: GDALImageFormats = Path(GDALImageFormats.PNG, description="Output image type. Defaults to PNG."),
            compression: GDALCompressionOptions = Query(
                GDALCompressionOptions.NONE, description="Compression Algorithm for image."
            ),
        ) -> Response:
            """

            :param viewpoint_id: Unique viewpoint id to get from the table.
            :param z: Resolution-level in the image pyramid 0 = full resolution, 1 = full/2, 2 = full/4, ...
            :param x: Tile row location in pixels for the given tile.
            :param y: Tile column location in pixels for the given tile.
            :param tile_format: Desired format for tile output, valid options are defined by GDALImageFormats.
            :param compression: GDAL tile compression format.

            :return: StreamingResponse of tile image binary payload.
            """
            if z < 0:
                raise HTTPException(
                    status_code=400, detail=f"Resolution Level for get tile request must be >= 0. Requested z={z}"
                )

            try:
                viewpoint_item = self.viewpoint_database.get_viewpoint(viewpoint_id)
                self._validate_viewpoint_status(viewpoint_item.viewpoint_status, ViewpointApiNames.TILE)

                output_type = None
                if viewpoint_item.range_adjustment is not RangeAdjustmentType.NONE:
                    output_type = gdalconst.GDT_Byte

                tile_factory_pool = get_tile_factory_pool(
                    tile_format, compression, viewpoint_item.local_object_path, output_type, viewpoint_item.range_adjustment
                )
                with tile_factory_pool.checkout_in_context() as tile_factory:
                    if tile_factory is None:
                        raise HTTPException(
                            status_code=500, detail=f"Unable to read tiles from viewpoint {viewpoint_item.viewpoint_id}"
                        )

                    tile_size = viewpoint_item.tile_size
                    src_tile_size = 2**z * tile_size
                    image_bytes = tile_factory.create_encoded_tile(
                        src_window=[x * src_tile_size, y * src_tile_size, src_tile_size, src_tile_size],
                        output_size=(tile_size, tile_size),
                    )

                return StreamingResponse(io.BytesIO(image_bytes), media_type=get_media_type(tile_format), status_code=200)
            except Exception as err:
                raise HTTPException(status_code=500, detail=f"Failed to fetch tile for image. {err}")

        @api_router.get("/{viewpoint_id}/crop/{min_x},{min_y},{max_x},{max_y}.{img_format}")
        def get_crop(
            viewpoint_id: str,
            min_x: int = Path(description="Unique viewpoint id"),
            min_y: int = Path(description="The left pixel coordinate of the desired crop."),
            max_x: int = Path(description="The right pixel coordinate of the desired crop."),
            max_y: int = Path(description="The lower pixel coordinate of the pixel crop."),
            img_format: GDALImageFormats = Path(
                default=GDALImageFormats.PNG,
                description="Desired format for cropped output. Valid options are defined by GDALImageFormats.",
            ),
            compression: GDALCompressionOptions = Query(
                default=GDALCompressionOptions.NONE, description="GDAL compression algorithm for image."
            ),
            width: int = Query(
                default=None,
                description="Optional. Width in px of the desired crop.  If provided, max_x will be " "ignored.",
            ),
            height: int = Query(
                default=None,
                description="Optional. Height in px of the desired crop.  If provided, max_y will be " "ignored.",
            ),
        ) -> Response:
            """
            \f
            Crop a portion of the viewpoint.

            :param viewpoint_id: Unique viewpoint id to get from the table as a crop.
            :param min_x: The left pixel coordinate of the desired crop.
            :param min_y: The upper pixel coordinate of the desired crop.
            :param max_x: The right pixel coordinate of the desired crop.
            :param max_y: The lower pixel coordinate of the pixel crop.
            :param img_format: Desired format for cropped output. Valid options are defined by GDALImageFormats.
            :param compression: GDAL compression algorithm for image.
            :param width: Optional width in px of the desired crop, if provided, max_x will be ignored.
            :param height: Optional height in px of the desired crop, if provided, max_y will be ignored.

            :return: StreamingResponse of cropped image binary with the appropriate mime type based on the img_format
            """

            viewpoint_item = self.viewpoint_database.get_viewpoint(viewpoint_id)
            self._validate_viewpoint_status(viewpoint_item.viewpoint_status, ViewpointApiNames.PREVIEW)

            tile_factory_pool = get_tile_factory_pool(
                img_format,
                compression,
                viewpoint_item.local_object_path,
                output_type=gdalconst.GDT_Byte,
                range_adjustment=viewpoint_item.range_adjustment,
            )
            with tile_factory_pool.checkout_in_context() as tile_factory:
                crop_width = width if width is not None else max_x - min_x
                crop_height = height if height is not None else max_y - min_y

                crop_bytes = tile_factory.create_encoded_tile([min_x, min_y, crop_width, crop_height])
                return StreamingResponse(io.BytesIO(crop_bytes), media_type=get_media_type(img_format), status_code=200)

        return api_router

    @staticmethod
<<<<<<< HEAD
    def validate_viewpoint_status(current_status: ViewpointStatus, api_operation: ViewpointApiNames) -> None:
=======
    def _validate_viewpoint_status(current_status: ViewpointStatus, api_operation: ViewpointApiNames) -> None:
>>>>>>> acdb9aa9
        """
        This is a helper function that is to validate if we can execute an operation based on the
        given status

        :param current_status: Current status of a viewpoint in the table.
        :param api_operation: The associated API operation being used on the viewpoint.

        :return: Viewpoint detail
        """
        if current_status == ViewpointStatus.DELETED:
            raise HTTPException(
                status_code=400,
                detail=f"Cannot view {api_operation} for this image since this has already been " f"deleted.",
            )
        elif current_status == ViewpointStatus.REQUESTED:
            raise HTTPException(
                status_code=400,
                detail="This viewpoint has been requested and not in READY state. Please try again " "later.",
            )<|MERGE_RESOLUTION|>--- conflicted
+++ resolved
@@ -120,15 +120,8 @@
         def create_viewpoint(viewpoint_request: ViewpointRequest) -> Dict[str, Any]:
             """
             Create a viewpoint item, then copy the imagery file from S3 to EFS, then create a item into the database.
-
-<<<<<<< HEAD
-            :param viewpoint_request: Client's request which contains name, file source, and range type.
-            TODO
-                - utilize efs service
-=======
+            
             :param viewpoint_request: client's request which contains name, file source, and range type
->>>>>>> acdb9aa9
-
             :return: Status associated with the request to create the viewpoint in the table.
             """
             # Create unique viewpoint_id
@@ -470,11 +463,7 @@
         return api_router
 
     @staticmethod
-<<<<<<< HEAD
-    def validate_viewpoint_status(current_status: ViewpointStatus, api_operation: ViewpointApiNames) -> None:
-=======
     def _validate_viewpoint_status(current_status: ViewpointStatus, api_operation: ViewpointApiNames) -> None:
->>>>>>> acdb9aa9
         """
         This is a helper function that is to validate if we can execute an operation based on the
         given status
