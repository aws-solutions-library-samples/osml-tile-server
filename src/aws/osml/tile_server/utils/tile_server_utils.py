--- conflicted
+++ resolved
@@ -19,7 +19,6 @@
 logger = logging.getLogger("uvicorn")
 
 
-<<<<<<< HEAD
 def get_media_type(tile_format: GDALImageFormats) -> str:
     """
     Obtain the meta-type based on the given tile format.
@@ -58,8 +57,6 @@
     return []
 
 
-=======
->>>>>>> acdb9aa9
 class TileFactoryPool:
     """
     Class representing a pool of GDALTileFactory objects.
@@ -231,17 +228,6 @@
 
         gdal.Translate(tmp_name, dataset, **gdal_options)
 
-<<<<<<< HEAD
-    # Read the VSIFile
-    vsifile_handle = None
-    try:
-        vsifile_handle = gdal.VSIFOpenL(tmp_name, "r")
-        if vsifile_handle is None:
-            return None
-        stat = gdal.VSIStatL(tmp_name, gdal.VSI_STAT_SIZE_FLAG)
-
-        return gdal.VSIFReadL(1, stat.size, vsifile_handle)
-=======
         # Read the VSIFile
         vsifile_handle = None
         try:
@@ -252,7 +238,6 @@
             vsibuf = gdal.VSIFReadL(1, stat.size, vsifile_handle)
 
             return vsibuf
->>>>>>> acdb9aa9
 
         finally:
             if vsifile_handle is not None:
