--- conflicted
+++ resolved
@@ -27,7 +27,6 @@
 # Configure logger
 logger = logging.getLogger("uvicorn")
 
-<<<<<<< HEAD
 
 class HealthCheck(BaseModel):
     """
@@ -64,14 +63,11 @@
     return ddb, s3, sqs
 
 
-aws_ddb, aws_s3, aws_sqs = initialize_services()
-=======
 try:
     aws_ddb, aws_s3, aws_sqs = initialize_aws_services()
 except ClientError as err:
     logger.error(f"Fatal error occurred while initializing AWS services. Exception: {err}")
     sys.exit("Fatal error occurred while initializing AWS services. Exiting.")
->>>>>>> acdb9aa9
 
 
 def initialize_viewpoint_components() -> Tuple[ViewpointStatusTable, ViewpointRequestQueue, ViewpointRouter]:
